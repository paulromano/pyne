set(PYNE_INCLUDE_DIRS "${CMAKE_CURRENT_SOURCE_DIR}" ${PYNE_INCLUDE_DIRS} PARENT_SCOPE)

include_directories("${CMAKE_CURRENT_SOURCE_DIR}")
 
# setup source files
<<<<<<< HEAD
set(TRANSPORT_SPATIAL_METHODS_SRCS
    "transport_spatial_methods/3d/ahotn_kernel_module.f90"
    "transport_spatial_methods/3d/angle.f90"
    "transport_spatial_methods/3d/check.f90"
    "transport_spatial_methods/3d/dgfem_kernel.f90"
    "transport_spatial_methods/3d/echo.f90"
    "transport_spatial_methods/3d/geompack.f90"
    "transport_spatial_methods/3d/igeompack.f90"   
    "transport_spatial_methods/3d/inner.f90"
    "transport_spatial_methods/3d/invar.f90"
    "transport_spatial_methods/3d/output.f90"
    "transport_spatial_methods/3d/output_phi.f90"
    "transport_spatial_methods/3d/p.f90"
    "transport_spatial_methods/3d/precision_module.f90"
    "transport_spatial_methods/3d/read_inflow_ahotn.f90"
    "transport_spatial_methods/3d/read_inflow_dgfem.f90"
    "transport_spatial_methods/3d/read_inflow_sct_step.f90"
    "transport_spatial_methods/3d/readsrc.f90"
    "transport_spatial_methods/3d/readxs.f90"
    "transport_spatial_methods/3d/sct_module.f90"
    "transport_spatial_methods/3d/sct_step_kernel_module.f90"
    "transport_spatial_methods/3d/solvar.f90"
    "transport_spatial_methods/3d/solve.f90"
    "transport_spatial_methods/3d/sweep_ahotn_l.f90"
    "transport_spatial_methods/3d/sweep_ahotn_nefd.f90"
    "transport_spatial_methods/3d/sweep_dgfem.f90"
    "transport_spatial_methods/3d/sweep_sct_step.f90"
    "transport_spatial_methods/3d/timevar.f90"
    "transport_spatial_methods/3d/trackroutines.f90"
    "transport_spatial_methods/3d/trackstruct.f90"
    "transport_spatial_methods/3d/version.f90"

    #"transport_spatial_methods/3d/main.f90"
=======
set(AHOT_SRCS
    "ahot/spatial_solvers_3d/source/ahotn_kernel_module.f90"
    "ahot/spatial_solvers_3d/source/readsrc.f90"
    "ahot/spatial_solvers_3d/source/angle.f90"
    "ahot/spatial_solvers_3d/source/readxs.f90"
    "ahot/spatial_solvers_3d/source/check.f90"
    "ahot/spatial_solvers_3d/source/read_inflow_ahotn.f90"
    "ahot/spatial_solvers_3d/source/dgfem_kernel.f90"
    "ahot/spatial_solvers_3d/source/read_inflow_dgfem.f90"
    "ahot/spatial_solvers_3d/source/echo.f90"
    "ahot/spatial_solvers_3d/source/solvar.f90"
    "ahot/spatial_solvers_3d/source/inner.f90"
    "ahot/spatial_solvers_3d/source/solve.f90"
    "ahot/spatial_solvers_3d/source/invar.f90"
    "ahot/spatial_solvers_3d/source/sweep_ahotn_l.f90"
    #"ahot/spatial_solvers_3d/source/main.f90"
    "ahot/spatial_solvers_3d/source/sweep_ahotn_nefd.f90"
    "ahot/spatial_solvers_3d/source/output.f90"
    "ahot/spatial_solvers_3d/source/sweep_dgfem.f90"
    "ahot/spatial_solvers_3d/source/output_phi.f90"
    "ahot/spatial_solvers_3d/source/timevar.f90"
    "ahot/spatial_solvers_3d/source/p.f90"
    "ahot/spatial_solvers_3d/source/version.f90"
    "ahot/spatial_solvers_3d/source/readmt.f90"
>>>>>>> 5796894f
    )

# setup source files
set(PYNE_SRCS
    "data.cpp"
    "enrichment.cpp"
    "enrichment_cascade.cpp"
    "enrichment_symbolic.cpp"
    "jsoncpp.cpp"
    "jsoncustomwriter.cpp"
    "material.cpp"
    "nucname.cpp"
    "particle.cpp"
    "rxname.cpp"
    "tally.cpp"
    "utils.cpp"
<<<<<<< HEAD
    "${TRANSPORT_SPATIAL_METHODS_SRCS}"
=======
    "endftod.f90"
    "${AHOT_SRCS}"
>>>>>>> 5796894f
    )

if (MOAB_FOUND)
    set(PYNE_SRCS "${PYNE_SRCS}"
        "dagmc_bridge.cpp"
        "measure.cpp"
        "source_sampling.cpp"
        )
endif (MOAB_FOUND)

# compile and link library
add_library(pyne ${PYNE_SRCS})
target_link_libraries(pyne hdf5 blas lapack)
if (MOAB_FOUND)
    target_link_libraries(pyne dagmc MOAB)
endif (MOAB_FOUND)

# Print include dir
get_property(inc_dirs DIRECTORY PROPERTY INCLUDE_DIRECTORIES)
message("-- Include paths for ${CMAKE_CURRENT_SOURCE_DIR}: ${inc_dirs}")<|MERGE_RESOLUTION|>--- conflicted
+++ resolved
@@ -3,7 +3,6 @@
 include_directories("${CMAKE_CURRENT_SOURCE_DIR}")
  
 # setup source files
-<<<<<<< HEAD
 set(TRANSPORT_SPATIAL_METHODS_SRCS
     "transport_spatial_methods/3d/ahotn_kernel_module.f90"
     "transport_spatial_methods/3d/angle.f90"
@@ -37,33 +36,6 @@
     "transport_spatial_methods/3d/version.f90"
 
     #"transport_spatial_methods/3d/main.f90"
-=======
-set(AHOT_SRCS
-    "ahot/spatial_solvers_3d/source/ahotn_kernel_module.f90"
-    "ahot/spatial_solvers_3d/source/readsrc.f90"
-    "ahot/spatial_solvers_3d/source/angle.f90"
-    "ahot/spatial_solvers_3d/source/readxs.f90"
-    "ahot/spatial_solvers_3d/source/check.f90"
-    "ahot/spatial_solvers_3d/source/read_inflow_ahotn.f90"
-    "ahot/spatial_solvers_3d/source/dgfem_kernel.f90"
-    "ahot/spatial_solvers_3d/source/read_inflow_dgfem.f90"
-    "ahot/spatial_solvers_3d/source/echo.f90"
-    "ahot/spatial_solvers_3d/source/solvar.f90"
-    "ahot/spatial_solvers_3d/source/inner.f90"
-    "ahot/spatial_solvers_3d/source/solve.f90"
-    "ahot/spatial_solvers_3d/source/invar.f90"
-    "ahot/spatial_solvers_3d/source/sweep_ahotn_l.f90"
-    #"ahot/spatial_solvers_3d/source/main.f90"
-    "ahot/spatial_solvers_3d/source/sweep_ahotn_nefd.f90"
-    "ahot/spatial_solvers_3d/source/output.f90"
-    "ahot/spatial_solvers_3d/source/sweep_dgfem.f90"
-    "ahot/spatial_solvers_3d/source/output_phi.f90"
-    "ahot/spatial_solvers_3d/source/timevar.f90"
-    "ahot/spatial_solvers_3d/source/p.f90"
-    "ahot/spatial_solvers_3d/source/version.f90"
-    "ahot/spatial_solvers_3d/source/readmt.f90"
->>>>>>> 5796894f
-    )
 
 # setup source files
 set(PYNE_SRCS
@@ -79,12 +51,8 @@
     "rxname.cpp"
     "tally.cpp"
     "utils.cpp"
-<<<<<<< HEAD
+    "endftod.f90"
     "${TRANSPORT_SPATIAL_METHODS_SRCS}"
-=======
-    "endftod.f90"
-    "${AHOT_SRCS}"
->>>>>>> 5796894f
     )
 
 if (MOAB_FOUND)
