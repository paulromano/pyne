--- conflicted
+++ resolved
@@ -75,15 +75,9 @@
   H5Fclose(nuc_data_h5);
 
   // Ok now that we have the array of stucts, put it in the map
-<<<<<<< HEAD
-  for(int n = 0; n < atomic_weight_length; n++) {
-    atomic_mass_map[atomic_weight_array[n].nuc] = atomic_weight_array[n].mass;
-    natural_abund_map[atomic_weight_array[n].nuc] = atomic_weight_array[n].abund;
-=======
   for(int n = 0; n < atomic_mass_length; n++){
     atomic_mass_map[atomic_mass_array[n].nuc] = atomic_mass_array[n].mass;
     natural_abund_map[atomic_mass_array[n].nuc] = atomic_mass_array[n].abund;
->>>>>>> c99593bb
   }
 
   delete[] atomic_mass_array;
