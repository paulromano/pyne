--- conflicted
+++ resolved
@@ -275,7 +275,6 @@
 # Decay Factor data
 #
 
-<<<<<<< HEAD
 # external air dose
 cdef conv._MapIntDouble ext_air_dose_map_proxy = conv.MapIntDouble(False)
 ext_air_dose_map_proxy.map_ptr = &cpp_data.ext_air_dose_map
@@ -283,9 +282,7 @@
 
 def ext_air_dose(nuc, source=0):
     """Finds the external air dose factor for a tracked nuclide.
-=======
->>>>>>> 9526c099
-
+    
     Parameters
     ----------
     nuc : int or str 
