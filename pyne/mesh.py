--- conflicted
+++ resolved
@@ -1243,11 +1243,7 @@
 
 
 class StatMesh(Mesh):
-<<<<<<< HEAD
-    def __init__(self, mesh=None, mesh_file=None, structured=False,
-=======
     def __init__(self, mesh=None, structured=False,
->>>>>>> a94f01ef
                  structured_coords=None, structured_set=None, mats=()):
 
         super(StatMesh, self).__init__(mesh=mesh,
