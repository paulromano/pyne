--- conflicted
+++ resolved
@@ -17,13 +17,8 @@
 from scipy import linalg
 import os
 
-<<<<<<< HEAD
 
 """def test_decay1():
-=======
-@dec.skipif(True)
-def test_decay1():
->>>>>>> 920f4ae3
     mat = Material({'C14': 1.0, 'N14': 0.0, 'C13': 0.0})
     obs = transmute.decay(mat, 1.0)
 
