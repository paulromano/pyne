--- conflicted
+++ resolved
@@ -1494,67 +1494,4 @@
         elif lib['_subtype'] == 'fission_products':
             xsfpy_nlb[2] = n
     decay_nlb.sort()
-<<<<<<< HEAD
-    return tuple(decay_nlb), tuple(xsfpy_nlb)
-
-def validate_nucs(nucs, ds):
-    """Filters a list of nucs by whether or not they are valid in the data
-    source and in TAPE9 format. Only works with OpenMCDataSource.
-    """
-    if isinstance(ds, data_source.OpenMCDataSource):
-        nucs_in_data_source = {n.nucid for n in ds.cross_sections.ace_tables \
-                          if n.nucid is not None}
-    else:
-        raise NotImplementedError
-    valid_nucs = NUCS & nucs_in_data_source
-    return set([nucname.id(nuc) for nuc in nucs]) & valid_nucs
-
-def make_tape9(ds, nucs, filter_nucs=True):
-    "Show me a DataSource and some nucs, and I'll show you a TAPE9 dictionary."
-    if filter_nucs:
-        nucs = validate_nucs(nucs, ds)
-    decay_file = StringIO(decay_tape9.decay_tape9)
-    decay = parse_tape9(decay_file)
-    xsfpy = {
-             "_type": "xsfpy",
-             "_subtype": "",
-             "title": "",
-             "sigma_gamma": {},
-             "sigma_2n": {},
-             "sigma_gamma_x": {},
-             "sigma_2n_x": {},
-             "fiss_yields": {},
-            }
-
-    activation_products = actinides = fission_products = dict(xsfpy)
-    activation_products.update({"_subtype": "activation_products",
-                                "title": "activation products",
-                                "sigma_3n": {},
-                                "sigma_p": {}})
-
-    actinides.update({"_subtype": "actinides",
-                      "title": "actinides",
-                      "sigma_alpha": {},
-                      "sigma_f": {}})
-
-    fission_products.update({"_subtype": "fission_products",
-                             "title": "fission products",
-                             "sigma_3n": {},
-                             "sigma_p": {},
-                             "TH232_fiss_yield":{},
-                             "U233_fiss_yield":{},
-                             "U235_fiss_yield":{},
-                             "U238_fiss_yield":{},
-                             "PU239_fiss_yield":{},
-                             "PU241_fiss_yield":{},
-                             "CM245_fiss_yield":{},
-                             "CF249_fiss_yield":{},
-                            })
-
-    xsfpys = {219: activation_products, 220: actinides, 221: fission_products}
-    tape9 = merge_tape9([decay, xsfpys])
-    # tape9 = dict(decay).update(xsfpys)
-    return tape9
-=======
-    return tuple(decay_nlb), tuple(xsfpy_nlb)
->>>>>>> 75bf3236
+    return tuple(decay_nlb), tuple(xsfpy_nlb)