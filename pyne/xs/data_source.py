--- conflicted
+++ resolved
@@ -239,7 +239,6 @@
         Keyword arguments to be sent to base class.
 
     """
-<<<<<<< HEAD
     _rx_avail = {rxname.id('total'): 't', 
                  rxname.id('scattering'): 's', 
                  rxname.id('elastic'): 'e', 
@@ -254,10 +253,6 @@
                  rxname.id('z_2n'): '2n', 
                  rxname.id('z_3n'): '3n', 
                  rxname.id('z_4n'): '4n'}
-=======
-    _rx_avail = set(['t', 's', 'e', 'i', 'a', 'gamma', 'f', 'alpha', 'proton',
-                     'deut', 'trit', '2n', '3n', '4n'])
->>>>>>> 7a187bce
 
     def __init__(self, **kwargs):
         super(SimpleDataSource, self).__init__(**kwargs)
@@ -452,65 +447,12 @@
         else:
             rxdata = None
 
-<<<<<<< HEAD
         # add fission data to absorption
         if rx == absrx:
             fdata = self._load_reaction(nuc, fissrx)
             if fdata is not None:
                 rxdata = fdata if rxdata is None else rxdata + fdata
         return rxdata
-=======
-# Dictionary matching products with MT#'s
-EAF_RX_MAP = {         'x': '50',      'c': '1010',    'f': '180',
-        'n': '40',      '2n': '160',    '3n': '170',    '4n': '370',
-        'na': '220',    '2na': '240',   'np': '280',    'n2a': '290',
-        'nd': '320',    'nt': '330',    'nh': '340',    'nhe3': '340',
-        'pd': '1150',   'np/d':None,
-        'g': '1020',
-        'p': '1030',    '2p': '1110',
-        'd': '1040',    't': '1050',    'h': '1060',    'he3': '1060',
-        'a': '1070',    '2a': '1080',
-        # metastable not supported yet
-        '3n *':None,   'd  *':None,   'n  *':None,   'g  *':None,
-        'np *':None,   'a  *':None,   'h  *':None,   '2p *':None,
-        'x  *':None,   '4n *':None,   'na *':None,   'nd *':None,
-        'nh *':None,   'p  *':None,   'nt *':None,   't  *':None,
-        '2n *':None,   '*': None,
-        '3n_x':None,   'd_x':None,    'n_x':None,    'g_x':None,
-        'np_x':None,   'a_x':None,    'h_x':None,    '2p_x':None,
-        'x_x':None,    '4n_x':None,   'na_x':None,   'nd_x':None,
-        'nh_x':None,   'p_x':None,    'nt_x':None,   't_x':None,
-        '2n_x':None,
-        # handling words
-        'neutron': '40',
-        'gamma': '1020',
-        'alpha': '1070',
-        'proton': '1030',
-        'trit': '1050',
-        'triton': '1050',
-        'deut': '1040',
-        'deuteron': '1040',
-        'helion': '1060',
-        'neutron_x': None,
-        'gamma_x': None,
-        'alpha_x': None,
-        'proton_x':None,
-        'trit_x': None,
-        'triton_x': None,
-        'deut_x': None,
-        'deuteron_x': None,
-        'helion_x': None,
-        }
-
-# list/set of the MT#s included in the EAF data
-EAF_RX = set(['1020', '1021', '1022', '1030', '1031', '1032', '1040',
-                     '1041', '1042', '1050', '1051', '1052', '1060', '1061',
-                     '1062', '1070', '1071', '1072', '1080', '1110', '1111',
-                     '1112', '160', '161', '162', '170', '171', '172', '180',
-                     '220', '221', '222', '240', '280', '281', '282', '290',
-                     '320', '321', '322', '330', '331', '332', '340', '341',
-                     '342', '370', '371', '40', '41', '42', '420'])
->>>>>>> 7a187bce
 
 class EAFDataSource(DataSource):
     """European Activation File cross section data source.  The relevant EAF
@@ -599,17 +541,11 @@
         return self._exists
 
     def _load_reaction(self, nuc, rx, temp=300.0):
-<<<<<<< HEAD
         """Loads reaction specific data for EAF.
-=======
-        """
-        Note: EAF data does not use temperature information (temp)
->>>>>>> 7a187bce
 
         Parameters
         ----------
         nuc : int
-<<<<<<< HEAD
             Nuclide id.
         rx : int 
             Reaction id.
@@ -617,20 +553,6 @@
         Note
         ----
         EAF data does not use temperature information (temp).
-=======
-            Nuclide in zzaaam form.
-        rx : int or str
-            Reaction MT # in nnnm form.
-            OR:
-            Reaction key: 'gamma', 'alpha', 'p', etc.
-
-        See Also
-        --------
-        EAF_RX : list
-            List of valid MT #s in the EAF data.
-        EAF_RX_MAP : dict
-            Dictionary for converting string reaction identifiers to MT #s.
->>>>>>> 7a187bce
 
         """
         absrx = rxname.id('absorption')
