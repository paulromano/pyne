#!/usr/bin/env python

"""
Module for parsing MCNP output data. MCNP is a general-purpose Monte Carlo
N-Particle code developed at Los Alamos National Laboratory that can be used for
neutron, photon, electron, or coupled neutron/photon/electron transport. Further
information on MCNP can be obtained from http://mcnp-green.lanl.gov/

Mctal and Runtpe classes still need work. Also should add Meshtal and Outp
classes.

"""

import collections
import string
import struct
import math 
import os
import linecache
import tables
import datetime

import numpy as np

from pyne.material import Material
from pyne.material import MultiMaterial
from pyne import nucname
from binaryreader import _BinaryReader, _FortranRecord
import meshtally

# mesh specific imports
try:
    from itaps import iMesh
    from pyne.scdmesh import ScdMesh
except ImportError:
    pass


class Mctal(object):
    def __init__(self):
        pass

    def read(self, filename):
        """Parses a 'mctal' tally output file from MCNP. Currently this
        only supports reading the kcode data- the remaining tally data
        will not be read.
        """

        # open file
        self.f = open(filename, 'r')

        # get code name, version, date/time, etc
        words = self.f.readline().split()
        self.codeName = words[0]
        self.codeVersion = words[1]
        self.codeDate = words[2]
        self.codeTime = words[3]
        self.n_dump = words[4]
        self.n_histories = int(words[5])
        self.n_prn       = int(words[6])

        # comment line of input file
        self.comment = self.f.readline().strip()

        # read tally line
        words = self.f.readline().split()
        self.n_tallies = words[1]
        if len(words) > 2:
            # perturbation tallies present
            pass

        # read tally numbers
        tally_nums = [int(i) for i in self.f.readline().split()]

        # read tallies
        for i_tal in tally_nums:
            pass

        # read kcode information
        words = self.f.readline().split()
        self.n_cycles = int(words[1])
        self.n_inactive = int(words[2])
        vars_per_cycle = int(words[3])

        self.k_col = []
        self.k_abs = []
        self.k_path = []
        self.prompt_life_col = []
        self.prompt_life_path = []
        self.avg_k_col = []
        self.avg_k_abs = []
        self.avg_k_path = []
        self.avg_k_combined = []
        self.avg_k_combined_active = []
        self.prompt_life_combined = []
        self.cycle_histories = []
        self.avg_k_combined_FOM = []

        for cycle in range(self.n_cycles):
            # read keff and prompt neutron lifetimes
            if vars_per_cycle == 0 or vars_per_cycle == 5:
                values = [float(i) for i in get_words(self.f, lines = 1)]
            elif vars_per_cycle == 19:
                values = [float(i) for i in get_words(self.f, lines = 4)]
            
            self.k_col.append(values[0])
            self.k_abs.append(values[1])
            self.k_path.append(values[2])
            self.prompt_life_col.append(values[3])
            self.prompt_life_path.append(values[4])

            if vars_per_cycle <= 5:
                continue

            avg, stdev = (values[5],values[6])
            self.avg_k_col.append((avg,stdev))
            avg, stdev = (values[7],values[8])
            self.avg_k_abs.append((avg,stdev))
            avg, stdev = (values[9],values[10])
            self.avg_k_path.append((avg,stdev))
            avg, stdev = (values[11],values[12])
            self.avg_k_combined.append((avg,stdev))
            avg, stdev = (values[13],values[14])
            self.avg_k_combined_active.append((avg,stdev))
            avg, stdev = (values[15],values[16])
            self.prompt_life_combined.append((avg,stdev))
            self.cycle_histories.append(values[17])
            self.avg_k_combined_FOM.append(values[18])
            
def get_words(f, lines = 1):
    words = []
    for i in range(lines):
        local_words = f.readline().split()
        words += local_words
    return words

class SourceSurf(object):
    def __init__(self):
        pass

class TrackData(object):
    def __init__(self):
        pass

class SurfSrc(_BinaryReader):

    def __init__(self, filename, mode="rb"):
        super(SurfSrc, self).__init__(filename,mode)

    def __str__(self):
        return self.print_header()

    def print_header(self):
        headerString  = "Code: {0} (version: {1}) [{2}]\n".format(self.kod, self.ver, self.loddat)
        headerString += "Problem info: ({0}) {1}\n{2}\n".format(self.idtm, self.probid, self.aid)
        headerString += "Showing dump #{0}\n".format(self.knod)
        headerString += "{0} histories, {1} tracks, {2} record size, {3} surfaces, {4} histories\n".format(self.np1, self.nrss, self.ncrd, self.njsw, self.niss)
        headerString += "{0} cells, source particle: {1}, macrobody facet flag: {2}\n".format(self.niwr, self.mipts, self.kjaq)
        for i in self.surflist:
            headerString += "Surface {0}: facet {1}, type {2} with {3} parameters: (".format(i.id, i.facetId, i.type, i.numParams)
            if i.numParams > 1:
                for j in i.surfParams:
                    headerString += " {0}".format(j)
            else:
                headerString += " {0}".format(i.surfParams)
            headerString += ")\n"
        headerString += "Summary Table: " + str(self.summaryTable)

        return headerString

    def print_tracklist(self):
        trackData = "Track Data\n"
  #                       1234567890123456789012345678901234567890123456789012345678901234567890123456789012345678901234567890123456789012345678901234567890
        trackData +=     "       nps   BITARRAY        WGT        ERG        TME             X             Y             Z          U          V     COSINE  |       W\n"
        for j in self.tracklist:
            trackData += "%10d %10g %10.5g %10.5g %10.5g %13.5e %13.5e %13.5e %10.5f %10.5f %10.5f  | %10.5f " % (j.nps, j.bitarray, j.wgt, j.erg, j.tme, j.x, j.y, j.z, j.u, j.v, j.cs, j.w) + "\n"

        return trackData

    def compare(self,other):
        """ """

        if other.kod != self.kod:
            print "kod does not match"
            return False
        if other.ver != self.ver:
            print "ver does not match"
            return False
        if other.loddat != self.loddat:
            print "loddat does not match"
            return False

        if other.ncrd != self.ncrd:
            print "ncrd does not match"
            return False
        if other.njsw != self.njsw:
            print "njsw does not match"
            return False

        if other.niwr  != self.niwr:
            print "niwr does not match"
            return False
        if other.mipts != self.mipts:
            print "mipts does not match"
            return False
        if other.kjaq  != self.kjaq:
            print "kjaq does not match"
            return False

        for surf in range(len(self.surflist)):
            if other.surflist[surf].id         != self.surflist[surf].id:
                print "surf " + str(surf) + " ID doesn't match"
                return False
            if other.surflist[surf].facetId    != self.surflist[surf].facetId:
                print "surf " + str(surf) + " facetId doesn't match"
                return False
            if other.surflist[surf].type       != self.surflist[surf].type:
                print "surf " + str(surf) + " type doesn't match"
                return False
            if other.surflist[surf].numParams  != self.surflist[surf].numParams:
                print "surf " + str(surf) + " numParams doesn't match"
                return False
            if other.surflist[surf].surfParams != self.surflist[surf].surfParams:
                print "surf " + str(surf) + " surfParams doesn't match"
                return False

        return True

    def read_header(self):
        """Read in the header block data

        This block comprises 4 fortran records which we refer to as:
        header, table1, table2, summary
        """
        # read header record
        header = self.get_fortran_record()

        # interpret header 
        self.kod    = header.get_string(8)[0]  # code identifier
        self.ver    = header.get_string(5)[0]  # code version identifier
        self.loddat = header.get_string(8)[0]  # code version date
        self.idtm   = header.get_string(19)[0] # current date and time
        self.probid = header.get_string(19)[0] # problem identification string
        self.aid    = header.get_string(80)[0] # title card of initial run
        self.knod   = header.get_int()[0]      # dump number

        # read table 1 record; various counts and sizes
        tablelengths = self.get_fortran_record()

        # interpret table lengths
        self.np1  = tablelengths.get_long()[0]  # number of histories used to generate source
        self.nrss = tablelengths.get_long()[0]  # number of tracks written to surface source
        self.ncrd = tablelengths.get_int()[0]  # number of values in surface source record
                                               # 6 for a spherical source
                                               # 11 otherwise
        self.njsw = tablelengths.get_int()[0]   # number of surfaces
        self.niss = tablelengths.get_long()[0]  # number of histories written to surface source

        if self.np1 < 0:
            # read table 2 record; more size info
            tablelengths = self.get_fortran_record()

            self.niwr  = tablelengths.get_int()[0]  # number of cells in surface source card
            self.mipts = tablelengths.get_int()[0]  # source particle type
            self.kjaq  = tablelengths.get_int()[0]  # macrobody facet flag
            self.table2extra=[]
            while tablelengths.numBytes > tablelengths.pos:
                self.table2extra += tablelengths.get_int()
            # print "np1 is ", self.np1
        else:
            # print "np1 is ", self.np1
            pass
        
        self.orignp1 = self.np1
        
        self.np1 = abs(self.np1)

        # get info for each surface
        self.surflist = []
        for j in range(self.njsw):
            # read next surface info record
            self.surfaceinfo = self.get_fortran_record()
            
            surfinfo = SourceSurf()
            surfinfo.id = self.surfaceinfo.get_int()            # surface ID
            if self.kjaq == 1:
                surfinfo.facetId = self.surfaceinfo.get_int()   # facet ID
            else:
                surfinfo.facetId = -1                           # dummy facet ID

            surfinfo.type = self.surfaceinfo.get_int()                 # surface type
            surfinfo.numParams = self.surfaceinfo.get_int()[0]         # number of surface parameters
            surfinfo.surfParams = self.surfaceinfo.get_double(surfinfo.numParams)

            self.surflist.append(surfinfo)                  

        # We read any extra records as determined by njsw+niwr...
        #  No known case of their actual utility is known currently
        for j in range(self.njsw,self.njsw+self.niwr):
            self.get_fortran_record()
            print "Extra info in header not handled:", j

        # read summary table record
        summaryInfo = self.get_fortran_record()
        self.summaryTable = summaryInfo.get_int((2+4*self.mipts)*(self.njsw+self.niwr)+1)
        self.summaryExtra=[]
        while summaryInfo.numBytes > summaryInfo.pos:
            self.summaryExtra += summaryInfo.get_int()
        

    def read_tracklist(self):
        """
        Reads in track records for individual particles.
        """
        self.tracklist = []
        for j in range(self.nrss):
            trackInfo = self.get_fortran_record()
            trackData = TrackData()
            trackData.record   = trackInfo.get_double(self.ncrd)
            trackData.nps      = trackData.record[0]
            trackData.bitarray = trackData.record[1]
            trackData.wgt      = trackData.record[2]
            trackData.erg      = trackData.record[3]
            trackData.tme      = trackData.record[4]
            trackData.x        = trackData.record[5]
            trackData.y        = trackData.record[6]
            trackData.z        = trackData.record[7]
            trackData.u        = trackData.record[8]
            trackData.v        = trackData.record[9]
            trackData.cs       = trackData.record[10]
            trackData.w        = math.copysign(math.sqrt(1 - trackData.u*trackData.u - trackData.v*trackData.v),trackData.bitarray)
            # trackData.bitarray = abs(trackData.bitarray)
            
            self.tracklist.append(trackData)       
        return


    def put_header(self):
        """
        Write the header part of the header
        to the surface source file
        """
        rec = [self.kod, self.ver, self.loddat, self.idtm, self.probid, self.aid]
        newrecord = _FortranRecord("".join(rec), len("".join(rec)))
        newrecord.put_int([self.knod])
        self.put_fortran_record(newrecord)
        return
    
    
    def put_table_1(self):
        """
        Write the table1 part of the header
        to the surface source file
        """
        newrecord = _FortranRecord("", 0)
        newrecord.put_long( [self.np1])
        newrecord.put_long( [self.nrss])
        newrecord.put_int(  [self.ncrd])
        newrecord.put_int(  [self.njsw])
        newrecord.put_long( [self.niss])
        self.put_fortran_record(newrecord)
        return
    
    
    def put_table_2(self):
        """
        Write the table2 part of the header
        to the surface source file
        """
        newrecord = _FortranRecord("", 0)
        newrecord.put_int( [self.niwr ])
        newrecord.put_int( [self.mipts])
        newrecord.put_int( [self.kjaq ])
        newrecord.put_int( self.table2extra)
        self.put_fortran_record(newrecord)
        return


    def put_surface_info(self):
        """
        Write the record for each surface
        to the surface source file
        """

        for cnt, s in enumerate(self.surflist):
            newrecord = _FortranRecord("",0)
            newrecord.put_int(s.id)
            if self.kjaq == 1:
                newrecord.put_int(s.facetId) # don't add a 'dummy facet ID'
            # else no macrobody flag byte in the record

            newrecord.put_int(s.type)
            newrecord.put_int(s.numParams)
            newrecord.put_double(s.surfParams)
            
            self.put_fortran_record(newrecord)
        return
        
        
    def put_summary(self):
        """
        Write the summary part of the header
        to the surface source file
        """
        newrecord = _FortranRecord("", 0)
        newrecord.put_int( list(self.summaryTable) )
        newrecord.put_int( list(self.summaryExtra) )
        #newrecord.put_int( [self.summaryTable])
        #newrecord.put_int( [self.summaryExtra])
        self.put_fortran_record(newrecord)
        return


class Srctp(_BinaryReader):
    """This class stores source site data from a 'srctp' file written by
    MCNP. The source sites are stored in the 'fso' array in MCNP.
    """

    def __init__(self, filename):
        super(Srctp, self).__init__(filename)

    def read(self):
        # read header block
        header = self.get_fortran_record()

        # interpret header block
        k = header.get_int() # unique code (947830)
        self.loc_next = header.get_int() # location of next site in FSO array (ixak)
        self.n_run = header.get_int() # source particles yet to be run (nsa)
        self.loc_store = header.get_int() # where to store next source neutron (ist)
        self.n_source = header.get_int() # number of source points in fso (mrl)

        # read source site array
        fso = self.get_fortran_record()
        
        self.sites = []
        for i in range(self.n_source):
            vals = fso.get_double(11)

            site = SourceSite()
            site.x = vals[0]
            site.y = vals[1]
            site.z = vals[2]
            site.E = vals[3]

            self.sites.append(site)

    def remainingSites(self):
        index = self.loc_next - 1
        if (self.loc_next + self.n_run) >= self.n_source:
            return (self.sites[index:] + 
                    self.sites[:self.n_run - (self.n_source - index)])
        else:
            return self.sites[index : index + self.n_run]

    def __repr__(self):
        return "<Srctp: {0}>".format(self.f.name)


class SourceSite(object):
    
    def __init__(self):
        pass

    def __repr__(self):
        return "<SourceSite: ({0.x},{0.y},{0.z})>".format(self)


class Runtpe(_BinaryReader):

    def __init__(self, filename):
        super(Runtpe, self).__init__(filename)

    def read(self, filename):
        # read identification block
        header = self.get_fortran_record()

        # parse identification block
        self.codeName = header.get_string(8)
        self.codeVersion = header.get_string(5)
        self.codeDate = header.get_string(8)
        header.get_string(19) # machine designator, date and time
        self.chargeCode = header.get_string(10)
        self.problemID = header.get_string(19)
        self.problemIDsurf = header.get_string(19)
        self.title = header.get_string(80)
        header.pos += 3*6*11 # skip user file characteristics
        self.n_tables = header.get_int()

        # read cross-section tables
        self.tables = []
        for i in range(self.n_tables):
            self.tables.append(self.get_fortran_record())
            

    def __repr__(self):
        return "<Runtpe: {0}>".format(self.f.name)


class Xsdir(object):

    def __init__(self, filename):
        self.f = open(filename, 'r')
        self.filename = os.path.abspath(filename)
        self.directory = os.path.dirname(filename)
        self.awr = {}
        self.tables = []

        self.read()

    def read(self):
        # Go to beginning of file
        self.f.seek(0)

        # Read first section (DATAPATH)
        line = self.f.readline()
        words = line.split()
        if words:
            if words[0].lower().startswith('datapath'):
                index = line.index('=')
                self.datapath = line[index+1:].strip()

        # Read second section
        line = self.f.readline()
        words = line.split()
        assert len(words) == 3
        assert words[0].lower() == 'atomic'
        assert words[1].lower() == 'weight'
        assert words[2].lower() == 'ratios'

        while True:
            line = self.f.readline()
            words = line.split()

            # Check for end of second section
            if len(words) % 2 != 0 or words[0] == 'directory':
                break
            
            for zaid, awr in zip(words[::2], words[1::2]):
                self.awr[zaid] = awr

        # Read third section
        while words[0] != 'directory':
            words = self.f.readline().split()
            
        while True:
            words = self.f.readline().split()
            if not words:
                break

            # Handle continuation lines
            while words[-1] == '+':
                extraWords = self.f.readline().split()
                words = words + extraWords
            assert len(words) >= 7

            # Create XsdirTable object and add to line
            table = XsdirTable()
            self.tables.append(table)
            
            # All tables have at least 7 attributes
            table.name = words[0]
            table.awr = float(words[1])
            table.filename = words[2]
            table.access = words[3]
            table.filetype = int(words[4])
            table.address = int(words[5])
            table.tablelength = int(words[6])

            if len(words) > 7:
                table.recordlength = int(words[7])
            if len(words) > 8:
                table.entries = int(words[8])
            if len(words) > 9:
                table.temperature = float(words[9])
            if len(words) > 10:
                table.ptable = (words[10] == 'ptable')

    def find_table(self, name):
        tables = []
        for table in self:
            if name in table.name:
                tables.append(table)
        return tables

    def to_xsdata(self, filename):
        xsdata = open(filename, 'w')
        for table in self.tables:
            if table.serpent_type == 1:
                xsdata.write(table.to_serpent() + '\n')
        xsdata.close()

    def __iter__(self):
        for table in self.tables:
            yield table

class XsdirTable(object):

    def __init__(self):
        self.name = None
        self.awr = None
        self.filename = None
        self.access = None
        self.filetype = None
        self.address = None
        self.tablelength = None
        self.recordlength = None
        self.entries = None
        self.temperature = None
        self.ptable = False

    @property
    def alias(self):
        return self.name

    @property
    def serpent_type(self):
        if self.name.endswith('c'):
            return 1
        elif self.name.endswith('y'):
            return 2
        elif self.name.endswith('t'):
            return 3
        else:
            return None

    @property
    def metastable(self):
        # Only valid for neutron cross-sections
        if not self.name.endswith('c'):
            return

        # Handle special case of Am-242 and Am-242m
        if self.zaid == '95242':
            return 1
        elif self.zaid == '95642':
            return 0

        # All other cases
        A = int(self.zaid) % 1000
        if A > 600:
            return 1
        else:
            return 0

    @property
    def zaid(self):
        return self.name[:self.name.find('.')]

    def to_serpent(self, directory=''):
        # Adjust directory
        if directory:
            if not directory.endswith('/'):
                directory = directory.strip() + '/'

        return "{0} {0} {1} {2} {3} {4} {5} {6} {7}".format(
            self.name, self.serpent_type, self.zaid, 1 if self.metastable else 0,
            self.awr, self.temperature/8.6173423e-11, self.filetype - 1,
            directory + self.filename)

    def __repr__(self):
        return "<XsDirTable: {0}>".format(self.name)


class PtracEvent(tables.IsDescription):
    """This class holds one Ptrac event and serves as a table definition
    for saving Ptrac data to a HDF5 file.
    """
    event_type = tables.Int32Col()
    node    = tables.Float32Col()
    nsr     = tables.Float32Col()
    nsf     = tables.Float32Col()
    nxs     = tables.Float32Col()
    ntyn    = tables.Float32Col()
    ipt     = tables.Float32Col()
    ncl     = tables.Float32Col()
    mat     = tables.Float32Col()
    ncp     = tables.Float32Col()
    xxx     = tables.Float32Col()
    yyy     = tables.Float32Col()
    zzz     = tables.Float32Col()
    uuu     = tables.Float32Col()
    vvv     = tables.Float32Col()
    www     = tables.Float32Col()
    erg     = tables.Float32Col()
    wgt     = tables.Float32Col()
    tme     = tables.Float32Col()


class PtracReader(object):
    """Class to read _binary_ PTRAC files generated by MCNP.
    """

    def __init__(self, filename):
        """Construct a new Ptrac reader for a given filename, determine the
        number format and read the file's headers.
        """
        self.variable_mappings = {
            1: "nps",
            3: "ncl",
            4: "nsf", # surface id
            8: "node",
            9: "nsr",
            10: "nxs",
            11: "ntyn",
            12: "nsf",
            16: "ipt",
            17: "ncl",
            18: "mat",
            19: "ncp",
            20: "xxx", # position x
            21: "yyy", # position y
            22: "zzz", # position z
            23: "uuu", # cos(x-direction)
            24: "vvv", # cos(y-direction)
            25: "www", # cos(z-direction)
            26: "erg", # energy
            27: "wgt", # weight
            28: "tme"
        }

        self.eightbytes = False
    
        self.f = open(filename, 'rb')
        self.determine_endianness()
        self.read_headers()
        self.read_variable_ids()
        
        self.next_event = 0
    
    def __del__(self):
        """Destructor. The only thing to do is close the Ptrac file.
        """
        self.f.close()
        
    def determine_endianness(self):
        """Determine the number format (endianness) used in the Ptrac file.
        For this, the file's first entry is used. It is always minus one
        and has a length of 4 bytes."""
        
        # read and unpack first 4 bytes
        b = self.f.read(4)
        should_be_4 = struct.unpack('<i', b)[0]
        if should_be_4 == 4:
            self.endianness = '<'
        else:
            self.endianness = '>'
        
        # discard the next 8 bytes (the value -1 und another 4)
        self.f.read(8)

    def read_next(self, format, number=1, auto=False, raw_format=False):
        """Helper method for reading records from the Ptrac file.
        All binary records consist of the record content's length in bytes,
        the content itself and then the length again.
        format can be one of the struct module's format characters (i.e. i
        for an int, f for a float, s for a string).
        The length of the record can either be hard-coded by setting the
        number parameter (e.g. to read 10 floats) or determined automatically
        by setting auto=True.
        Setting the parameter raw_format to True means that the format string
        will not be expanded by number, but will be used directly.
        """

        if self.eightbytes and (not raw_format) and format == 'f':
            format = 'd'
        if self.eightbytes and (not raw_format) and format == 'i':
            format = 'q'
    
        # how long is one field of the read values
        format_length = 1
        if format in ['h', 'H'] and not raw_format:
            format_length = 2
        elif format in ['i', 'I', 'l', 'L', 'f'] and not raw_format:
            format_length = 4
        elif format in ['d', 'q', 'Q'] and not raw_format:
            format_length = 8
    
        if auto and not raw_format:
            b = self.f.read(4)
            
            if b == '':
                raise EOFError
            
            length = struct.unpack(self.endianness + 'i', b)[0]
            number = length / format_length
            
            b = self.f.read(length + 4)
            tmp = struct.unpack(self.endianness + format*number + 'i', b)
            length2 = tmp[-1]
            tmp = tmp[:-1]
        else:
            bytes_to_read = number * format_length + 8
            b = self.f.read(bytes_to_read)
            if b == '':
                raise EOFError

            fmt_string = self.endianness + "i"
            if raw_format:
                fmt_string += format + "i"
            else:
                fmt_string += format * number + "i"
            
            tmp = struct.unpack(fmt_string, b)
            length = tmp[0]
            length2 = tmp[-1]
            tmp = tmp[1:-1]
        
        assert length == length2
        
        if format == 's':
            # return just one string
            return ''.join(str(c) for c in tmp)
        elif number == 1:
            # just return the number and not a tuple containing just the number
            return tmp[0]
        else:
            # convert tuple to list
            return list(tmp)
        
    def read_headers(self):
        """Read and save the MCNP version and problem description from the
        Ptrac file.
        """
        # mcnp version info
        self.mcnp_version_info = self.read_next('s', auto=True)
        # problem title
        self.problem_title = self.read_next('s', auto=True).strip()


        # ptrac input data. can be omitted for now,
        # but has to be parsed, because it has variable length.
        # Also, this is the first difference between a file generated
        # with 4-byte and 8-byte numbers.
        line = self.read_next('f', auto=True)
        # if this line doesn't consist of 10 floats, then we've read them with
        # the wrong byte length and re have to re-read them (and every
        # following float) with 8 bytes length.
        if len(line) != 10:
            self.eightbytes = True
            tmp = struct.pack(self.endianness + "f"*20, *line)
            line = list(struct.unpack(self.endianness + "d"*10, tmp))

        # the first item is always 13. afterwards, there is 13 times the
        # following scheme:
        # N x_0 ... x_N,
        # where N is the number of values for the current input variable and
        # the x_i are its N values.
        num_variables = int(line[0]) # should always be 13.
        current_pos = 1
        current_variable = 1

        while current_variable <= num_variables:
            n = int(line[current_pos])
            if current_variable < num_variables and (current_pos + n + 1) >= len(line):
                line += self.read_next('f', 10)
            current_pos += n + 1
            current_variable += 1
    
    def read_variable_ids(self):
        """Read the list of variable IDs that each record type in the Ptrac
        file is comprised of. The variables can vary for different problems.
        Consult the MCNP manual for details.
        """
        
        variable_nums = dict()
        variable_ids = dict()
        
        if self.eightbytes:
            variable_info = self.read_next("qqqqqqqqqqqiiiiiiiii", 124, raw_format=True)
        else:
            variable_info = self.read_next('i', 20)
        
        variable_nums["nps"] = variable_info[0]
        variable_nums["src"] = variable_info[1] + variable_info[2]
        variable_nums["bnk"] = variable_info[3] + variable_info[4]
        variable_nums["sur"] = variable_info[5] + variable_info[6]
        variable_nums["col"] = variable_info[7] + variable_info[8]
        variable_nums["ter"] = variable_info[9] + variable_info[10]
        
        num_vars_total = sum(variable_info[:11])
        
        if self.eightbytes:
            # only the NPS vars are in 8 byte, the other ones are still 4
            fmt_string = "q" * variable_info[0] + "i" * sum(variable_info[1:11])
            fmt_length = 8 * variable_info[0] + 4 * sum(variable_info[1:11])
            all_var_ids = self.read_next(fmt_string, fmt_length, raw_format=True)
        else:
            all_var_ids = self.read_next('i', num_vars_total)
        
        for l in ["nps", "src", "bnk", "sur", "col", "ter"]:
            variable_ids[l] = all_var_ids[:variable_nums[l]]
            all_var_ids = all_var_ids[variable_nums[l]:]
        
        self.variable_nums = variable_nums
        self.variable_ids = variable_ids
        
    def read_nps_line(self):
        """Read an NPS record and save the type of the next event.
        """
        nps_line = self.read_next('i', self.variable_nums["nps"])
        self.next_event = nps_line[1]
    
    def read_event_line(self, ptrac_event):
        """Read an event record and save it to a given PtracParticle instance.
        """
    
        # save for current event, because this record contains only the next event's type
        event_type = self.next_event
        
        if event_type == 1000:
            e = "src"
        elif event_type == 3000:
            e = "sur"
        elif event_type == 4000:
            e = "col"
        elif event_type == 5000:
            e = "ter"
        else:
            e = "bnk"
        
        evt_line = self.read_next('f', self.variable_nums[e])
        
        self.next_event = evt_line[0]
        
        for i in xrange(1, len(self.variable_ids[e])):
            if self.variable_ids[e][i] in self.variable_mappings:
                ptrac_event[self.variable_mappings[ self.variable_ids[e][i] ]] = evt_line[i]
        ptrac_event["event_type"] = event_type

    def write_to_hdf5_table(self, hdf5_table, print_progress=0):
        """Writes the events contained in this Ptrac file to a given HDF5
        table. The table must already exist and have rows that match the
        PtracEvent definition.
        If desired, the number of processed events can be printed to the
        console each N events by passing the print_progress=N parameter.
        """
        
        ptrac_event = hdf5_table.row
        counter = 0
        
        while True:
            try:
                self.read_nps_line()
            except EOFError:
                break # no more entries
            
            while self.next_event != 9000:
                self.read_event_line(ptrac_event)
                ptrac_event.append()
                
                counter += 1
                if print_progress > 0 and counter % print_progress == 0:
                    print "processing event", counter


def read_mcnp_inp(inp):
    """This function reads an MCNP inp file and returns a list of Materials
    material objects (for single density materials) and MultiMaterial objects
    (for multiple density materials). This function relys on
    mat_from_mcnp."""

    mat_lines = []  # line of lines that begin material cards
    densities = {}  # dictionary to be populated with material numbers and densities
    mat_nums = []  # list of material numbers to be printed to stdout
    material_list = []  # to be populated with material objectes and returned

    line_count = 1
    line = linecache.getline(inp, line_count)
    # scroll through every line of the mcnp inp file
    while line != '':
        line = linecache.getline(inp, line_count)
        # check to see if line contains a cell card. If so, grab the density.
        # information is stored in a dictionary where:
        # key = material number, value = list of densities
        if len(line.split()) > 3:
            if line.split()[0].isdigit() is True \
            and line.split()[1].isdigit() is True \
            and line[0:5] != '     ' \
            and line.split()[1] != '0':

                if line.split()[1] not in densities.keys():
                    densities[line.split()[1]] = [float(line.split()[2])]

                else:
                    same_bool = False
                    for j in range(0, len(densities[line.split()[1]])):
                        if abs((float(line.split()[2]) \
                                 - densities[line.split()[1]][j])\
                                 / float(line.split()[2])) < 1E-4:
                            same_bool = True

                    if same_bool == False:
                        densities[line.split()[1]]\
                                                .append(float(line.split()[2]))

        # check line to see if it contain a material card, in the form m* where *
        # is a digit. If so store the line number and material number
        if line.split() != []:
            if line.split()[0][0] == 'm' or line.split()[0][0] == 'M':
                if line.split()[0][1].isdigit() is True:
                    mat_lines.append(line_count)
                    mat_nums.append(line.split()[0][1:])

        line_count += 1
        line = linecache.getline(inp, line_count)

    for i in range(0, len(mat_nums)):
        if mat_nums[i] in densities.keys():
            material_list.append(mat_from_mcnp(inp, mat_lines[i], densities[mat_nums[i]]))
        else:
            material_list.append(mat_from_mcnp(inp, mat_lines[i]))

    return material_list


def mat_from_mcnp(filename, mat_line, densities='None'):
    """This is a function that recieves and MCNP input filename, the
    line number, and list of densities associated with the material and
    returns a material object. This function is typically called by
    read_mcnp_inp. If a material has multiple densities, a multimaterial
    object is returned."""

    data_string = linecache.getline(filename, mat_line).split('$')[0]
    # collect all material card data on one string
    line_index = 1
    line = linecache.getline(filename, mat_line + line_index)
    while line[0:5] == '     ':
        # make sure element/isotope is not commented out
        if line.split()[0][0] != 'c' and line.split()[0][0] != 'C':
            data_string += line.split('$')[0]
        line_index += 1
        line = linecache.getline(filename, mat_line + line_index)


   # create dictionaries nucvec and table_ids
    nucvec = {}
    table_ids = {}
    for i in range(1, len(data_string.split())):
        if i & 1 == 1:
            zzzaaam = str(nucname.zzaaam(int(data_string.split()[i].split('.')[0])))
            nucvec[zzzaaam] = float(data_string.split()[i+1])
            if len(data_string.split()[i].split('.')) > 1:
                table_ids[str(zzzaaam)] = data_string.split()[i].split('.')[1]

    # Check to see it material is definted my mass or atom fracs.
    # Do this by comparing the first non-zero fraction to the rest
    # If atom fracs, convert.
    nucvecvals = nucvec.values()
    n = 0
    isatom = 0 < nucvecvals[n]
    while 0 == nucvecvals[n]:
        n += 1
        isatom = 0 < nucvecvals[n]
    for value in nucvecvals[n+1:]:
        if isatom != (0 <= value):
            msg = 'Mixed atom and mass fractions not supported. See material defined on line {0}'.format(mat_line)
            warnings.warn(msg)

    # apply all data to material object
    if isatom:
        mat = Material()
        mat.from_atom_frac(nucvec)
    else:
        mat = Material(nucvec=nucvec)  # set nucvec attribute to the nucvec dict from above

    mat.attrs['table_ids'] = table_ids
    mat.attrs['mat_number'] = data_string.split()[0][1:]

    # collect metadata, if present
    attrs = ['source', 'comments', 'name']
    line_index = 1
    attrs_line = linecache.getline(filename, mat_line - line_index)
    # while reading non-empty comment lines
    while attrs_line.strip() not in set('cC') \
            and attrs_line.split()[0] in ['c', 'C']:
        if attrs_line.split()[0] in ['c', 'C'] \
                and len(attrs_line.split()) > 1:
            possible_attr = attrs_line.split()[1].split(':')[0].lower()
            if possible_attr in attrs:
                if possible_attr.lower() == 'comments':
                    comments_string = \
                    str(''.join(attrs_line.split(':')[1:]).split('\n')[0])
                    comment_index = 1
                    comment_line = linecache.getline(filename, \
                            mat_line - line_index + comment_index)
                    while comment_line.split()[0] in ['c', 'C']:
                        if comment_line.split()[1].split(':')[0].lower() in attrs:
                            break
                        comments_string += ' ' + ' '.join( \
                                comment_line.split()[1:])
                        comment_index += 1
                        comment_line = linecache.getline(filename, \
                                mat_line - line_index + comment_index)
                    mat.attrs[possible_attr] = comments_string
                else:
                    mat.attrs[possible_attr] = \
                    ''.join(attrs_line.split(':')[1:]).split('\n')[0]  # set metadata
        line_index += 1
        attrs_line = linecache.getline(filename, mat_line - line_index)

    # Check all the densities. If they are atom densities, convert them to mass
    # densities. If they are mass densities they willl be negative, so make
    # them positive.
    if densities != 'None':
        converted_densities = []
        for den in densities:
            if den <= 0:
                converted_densities.append(-1*float(den))
            else:
                converted_densities.append(mat.mass_density(float(den)))

        # check to see how many densities are associated with this material.
        # if there is more than one, create a multimaterial"""
        if len(converted_densities) == 1:
            mat.density = converted_densities[0]
            finished_mat = mat

        elif len(converted_densities) > 1:
            mat_dict = {}
            for density in converted_densities:
                mat2 = Material()
                mat2.comp = mat.comp
                mat2.atoms_per_mol = mat.atoms_per_mol
                mat2.mass = mat.mass
                mat2.attrs = mat.attrs
                mat2.density = density
                mat_dict[mat2] = 1
            finished_mat = MultiMaterial(mat_dict)
    else:
        finished_mat = mat

    return finished_mat


<<<<<<< HEAD
class Wwinp(object):
    """ A Wwinp object stores all of the information from a single MCNP WWINP
    file. Weight window lower bounds are stored on a structured mesh. Only
    Cartesian mesh WWINP files are supported. Neutron, photon, and
    simotaneous neutron and photon WWINP files are supported.

    Atrributes
    ----------
    Attribute names are identical to names speficied in WWINP file
    description in the MCNP5 User's Guide Volume 3 Appendix J.

    ni : number of integers on card 2. ni = 1 for neutron WWINPs, ni = 2 for 
         photon WWINPs or neutron + photon WWINPs.
    nr : 10 for rectangular, 16 for cylindrical.
    ne : list of number of energy groups for neutrons and photons. If ni = 1
         the list is only 1 value long, to represent the number of neutron
         energy groups
    nf : list of number of fine mesh points in the i, j, k dimensions
    origin : list of i, j, k, minimums.
    nc : list of number of coarse mesh points in the i, j, k dimensions
    nwg : 1 for rectangular, 2 for cylindrical.
    cm : list of lists of coarse mesh points in the i, j, k dimensions. Note
         the origin is not considered a coarse mesh point (as in MCNP).
    fm : list of lists of number of fine mesh points between the coarses 
    mesh points in the i, j, k dimensions.
    e : list of lists of energy upper bounds for neutrons, photons. If
        ni = 1, the e will look like [[]]. If ni = 2, e will look like
        [[], []].
    bounds : list of lists of spacial bounds in the i, j, k dimensions.
    mesh : scdmesh containing all the neutron and/or photon weight 
	   window lower bounds. These tags have the form "ww_X_group_YYY"
	   where X is n or p and YYY is the energy group number
	   (e.g. 001, 002, etc.). The mesh has rootSet tags in the form
	   X_e_upper_bounds.
    """

    def __init__(self):
        pass

    def read_wwinp(self, filename):
        """ This method creates a Wwinp object from the WWINP file <filename>.
        """
        with open(filename, 'r') as f: 
             self._read_block1(f)
             self._read_block2(f)
             self._read_block3(f)

    def _read_block1(self, f):
        # Retrieves all of the information from block 1 of a wwinp file.

        line_1 = f.readline()
        self.ni = int(line_1.split()[2])
        self.nr = int(line_1.split()[3])

        line_2 = f.readline()
        self.ne = [float(x) for x in line_2.split()]

        if self.nr == 10: # Cartesian
            line_3 = f.readline()
            self.nf = [int(float(x)) for x in line_3.split()[0:3]]        
            self.origin = [float(x) for x in line_3.split()[3:6]]
        
            line_4 = f.readline()
            self.nc = [int(float(x)) for x in line_4.split()[0:3]]
            self.nwg = int(float(line_4.split()[3]))
                 
        if self.nr == 16: # Cylindrical
            raise ValueError('Cylindrical WWINP not currently supported')

        
    def _read_block2(self, f):
        # Retrieves all of the information from block 2 of a wwinp file. 

        self.bounds = [[], [], []]
        self.cm = [[], [], []]
        self.fm = [[], [], []]

        for i in [0, 1, 2] :
            # Create a list of raw block 2 values.
            raw = []
            while len(raw) < 3*self.nc[i] + 1:
                raw += [float(x) for x in f.readline().split()]

            # Remove all the rx(i), ry(i), rz(i) values that 
            # contaminated the raw list.
            removed_values = [raw[0]]
            for j in range(1, len(raw)):
                if j % 3 != 0:
                    removed_values.append(raw[j])

            # Expaned out nfx/nfy/nfx values to get structured mesh bounds.
            for j in range(0, len(removed_values)):
                if j % 2 == 0:
                    self.bounds[i].append(removed_values[j])
                    if j != 0:
                        self.cm[i].append(removed_values[j])
                    
                else:
                    self.fm[i].append(removed_values[j])
                    for k in range(1, int(removed_values[j])):
                        self.bounds[i].append(
                            (removed_values[j+1] - removed_values[j-1])\
                             *k/removed_values[j] + removed_values[j-1])
   

    def _read_block3(self, f):
        #Retrives all the information of the block 3 of a wwinp file.

        self.e = [[]]
        if self.ne[0] != 0:
            while len(self.e[0]) < self.ne[0]:
                self.e[0] += [float(x) for x in f.readline().split()]

            self._read_wwlb('n', f)

        if len(self.ne) == 2:
            self.e.append([])
            while len(self.e[-1]) < self.ne[1]:
                self.e[-1] += [float(x) for x in f.readline().split()]

            self._read_wwlb('p', f)

    def _read_wwlb(self, particle, f):
        # Reads the weight window lower bounds from block 3 and returns a 
        # mesh.

        # If this is the first time this method is called then created a mesh,
        # otherwise (in the case of n and p in the same WWINP) add to the 
        # preexisting mesh.
        if not hasattr(self, 'mesh'):
            self.mesh = ScdMesh(self.bounds[0], self.bounds[1], self.bounds[2])

        voxels = list(self.mesh.iterateHex('zyx'))

        if particle == 'n':
           particle_index = 0

        elif particle == 'p':
           particle_index = 1

        for i in range(1, len(self.e[particle_index]) + 1):
            # Create tags for each e_group
            tag_name = 'ww_{0}_group_{1:03d}'.format(particle, i)
            tag_ww = self.mesh.imesh.createTag(tag_name, 1, float)
        
            # Get all data for energy group i
            ww_data = []
            while len(ww_data) < self.nf[0]*self.nf[1]*self.nf[2]:
                ww_data += [float(x) for x in f.readline().split()]

            # tag data to voxels
            tag_ww[voxels] = ww_data 

        # Save energy upper bounds to rootset.
        tag_e_bounds = \
            self.mesh.imesh.createTag('{0}_e_upper_bounds'.format(particle),\
                                      len(self.e[particle_index]), float)
        tag_e_bounds[self.mesh.imesh.rootSet] = self.e[particle_index]




    def write_wwinp(self, filename):
        """ This method writes a complete WWINP file to <filename>.
        """
        with open(filename, 'w') as f: 
            self._write_block1(f)
            self._write_block2(f)
            self._write_block3(f)

    def _write_block1(self, f):
        #Writes the all block 1 data to WWINP file

        block1 = ''

        # Create a MCNP formated time string.
        now = datetime.datetime.now()
        time ='{0:02d}/{1}/{2} {3}:{4}:{5}'.format(now.month, now.day, \
                   str(now.year)[2:], now.hour, now.minute, now.second)

        # Append line 1.
        block1 += \
        '         1         1         {0}        {1}                     {2}\n'\
        .format(self.ni, self.nr, time)

        # Append line 2.
        for i in self.ne:
            block1 += '         {0}'.format(int(i))

        block1 += '\n'

        # Append line 3.
        block1 += \
            ' {0: 1.5E} {1: 1.5E} {2: 1.5E} {3: 1.5E} {4: 1.5E} {5: 1.5E}\n'\
            .format(self.nf[0], self.nf[1], self.nf[2],
                    self.origin[0], self.origin[1], self.origin[2])

        # Append line 4.
        block1 += ' {0: 1.5E} {1: 1.5E} {2: 1.5E} {3: 1.5E}\n'\
            .format(self.nc[0], self.nc[1], self.nc[2], self.nwg)

        f.write(block1)

    def _write_block2(self, f):
        #Writes the all block 2 data to WWINP file

        # Create an array of values to be print in block 2.
        block2_array = [[],[],[]]
        for i in [0, 1, 2]:
            block2_array[i].append(self.origin[i])
            for j in range(0, len(self.cm[i])):
               block2_array[i] += [self.fm[i][j], self.cm[i][j], 1.0000]

        # Translate block2 vector into a string with appropriate text wrapping.
        block2 = ""
        for i in range(0,3):
            line_count = 0 # number of entries printed to current line, max = 6
            for j in range(0, len(block2_array[i])):           
                block2 += ' {0: 1.5E}'.format(block2_array[i][j])
                line_count += 1
                if line_count == 6:
                    block2 += '\n'
                    line_count = 0

            if line_count != 0:
                block2 += '\n'

        f.write(block2)

    def _write_block3(self, f):
        #Writes the all block 3 data to WWINP file

        if self.ne[0] != 0:
            self._write_block3_single('n', f)

        if len(self.ne) == 2:
            self._write_block3_single('p', f)

    def _write_block3_single(self, particle, f):
        # Write all of block 3 a single time (e.g. for WWINP with only n or 
        #   p). This function is called twice in the case of the WWINP having 
        #   both n and p.


        if particle == 'n':
           particle_index = 0

        elif particle == 'p':
           particle_index = 1

        # Append energy line.
        block3 = ''
        line_count = 0

        for e_upper_bound in self.e[particle_index]:
            block3 += '  {0:1.5E}'.format(e_upper_bound)
            line_count += 1
            if line_count == 6:
               block3 += '\n'

        if line_count != 0:
            block3 += '\n'

        # Get ww_data.
        count = 0
        for e_group in range(1, len(self.e[particle_index]) + 1):
            voxels = list(self.mesh.iterateHex('zyx'))
            ww_data = []
            count += 1
            for voxel in voxels:
                ww_data.append(
                    self.mesh.imesh.getTagHandle('ww_{0}_group_{1:03d}'\
                        .format(particle, e_group))[voxel])
          
            # Append ww_data to block3 string.
            line_count = 0
            for ww in ww_data:
                
                block3 += ' {0: 1.5E}'.format(ww)
                line_count += 1
    
                if line_count == 6:
                    block3 += '\n'
                    line_count = 0

            if line_count != 0:
                block3 += '\n'

        f.write(block3)



    def read_mesh(self, mesh):
        """This method creates a Wwinp object from a structured mesh object. 
        The mesh must have tags in the form "ww_X_group_YYY" where X is n 
        or p, and  YYY is the energy group. For every particle there must 
        be a rootSet tag in the form X_e_upper_bounds containing a list of
        energy upper bounds.
        """

        self.mesh = mesh
 
        # Set geometry related attributes.
        self.nr = 10
        self.nwg = 1
    
        # Set energy related attributes.  
        self.e = []
        self.ne = []
        all_tags = [x.name for x in self.mesh.imesh\
                                   .getAllTags(self.mesh.imesh.rootSet)]

        if 'n_e_upper_bounds' in all_tags:
            n_e_upper_bounds = self.mesh.imesh.getTagHandle('n_e_upper_bounds')\
                              [self.mesh.imesh.rootSet]
            # In the single energy group case, the "E_upper_bounds" tag 
            # returns a non-iterable float. If this is the case, put this 
            # float into an array so that it can be iterated over
            if isinstance(n_e_upper_bounds, float):
                n_e_upper_bounds = [n_e_upper_bounds]

            self.e.append(n_e_upper_bounds)
            self.ne.append(int(len(n_e_upper_bounds)))

        else:
            self.e.append([])
            self.ne.append(0)
 

        if 'p_e_upper_bounds' in all_tags:
            p_e_upper_bounds = self.mesh.imesh.getTagHandle('p_e_upper_bounds')\
                              [self.mesh.imesh.rootSet]
            if isinstance(p_e_upper_bounds, float):
                p_e_upper_bounds = [p_e_upper_bounds]

            self.e.append(p_e_upper_bounds)
            self.ne.append(int(len(p_e_upper_bounds)))

   
        self.ni = int(len(self.ne))
    
        # Set space related attributes.
        self.bounds = [self.mesh.getDivisions('x'),\
                       self.mesh.getDivisions('y'),\
                       self.mesh.getDivisions('z')]
    
        self.origin = [self.bounds[0][0], self.bounds[1][0], self.bounds[2][0]]
    
        # Cycle through the rest of bounds to get the fine/coarse information.
        self.cm = [[],[],[]]
        self.fm = [[],[],[]]
        for i, points in enumerate(self.bounds):
            # There exists at least 1 fine mesh point.
            self.fm[i].append(1)
            # Loop through remaining points to determine which are coarse, 
            # and the number of fine meshes between them.
            j = 1
            while j < len(points) - 1 :
                 # Floating point comparison characterizes coarse vs. fine. 
                 # The value 1.01E-2 is used because MCNP prints
                 # to the nearest 0.01.
                if abs((points[j] - points[j-1]) - (points[j+1] - points[j]))\
                       <= 1.01E-2: 
                    self.fm[i][len(self.cm[i])] += 1
                else:
                    self.cm[i].append(points[j])
                    self.fm[i].append(1)
    
                j += 1
    
            # Append last point as coarse point, as this is always the case.
            self.cm[i].append(points[-1])
    
        self.nc = [len(self.cm[0]), len(self.cm[1]), len(self.cm[2])]
        self.nf = [sum(self.fm[0]), sum(self.fm[1]), sum(self.fm[2])]
=======
class meshtal:

    def __init__(self, FileName = None, LineCount = 1):
        self.Version = -1
        self.NHistories = -1
        self.SM = []
        self.linecount = LineCount
        if FileName == None:
            pass  
        else:
            self.read_meshtal_head(FileName, LineCount)
            self.read_tallies(FileName)
            
    def read_meshtal_head(self, FileName, LineCount = -1):
        if LineCount == -1:
            LineCount = self.linecount
        flag = 2
        while flag:
            Line = linecache.getline( FileName, LineCount )
            LineCount = LineCount+1
        
            # empty line
            if (Line.split() == []):
                continue
            # ignore comments
            x = Line.strip().find('#')
            if ( x == 0 ):
                continue
            elif (x > 0):
                Line = str(Line.split('#')[:1]).lower().split()    
            else:
                Line = Line.lower().split()
        
            # get mcnp version
            if (self.Version == -1) & ('mcnp' in Line) & ('version' in Line):
                for i in range(Line.index('version')+1, len(Line)):            
                    if Line[i].replace('.', '').isdigit():
                        self.Version = Line[i]
                        flag = flag-1
                        break
            # get number of histories
            elif (self.NHistories == -1) & ('number' in Line) \
                                         & ('histories' in Line):
                for i in Line:
                    if i.replace('.','').isdigit():
                        self.NHistories = i
                        flag = flag -1
                        break
            # break if not found
            elif (LineCount - self.linecount) > 50:
                return False

        self.linecount = LineCount
        return True
                
    def read_tallies( self, FileName, LineCount = -1 ):
        if LineCount == -1:
            LineCount = self.linecount
        while True:
            Meshtally = meshtally(FileName, LineCount)
            LineCount = Meshtally.linecount
            self.SM.append(Meshtally)
            Line = linecache.getline(FileName, LineCount)
            if Line.split() == []:
                Line = linecache.getline(FileName, LineCount+1)
            if Line.lower().find('mesh') < 0:
                break
            
        self.linecount = LineCount
        return True

>>>>>>> 9b4534b3
<|MERGE_RESOLUTION|>--- conflicted
+++ resolved
@@ -1132,8 +1132,6 @@
 
     return finished_mat
 
-
-<<<<<<< HEAD
 class Wwinp(object):
     """ A Wwinp object stores all of the information from a single MCNP WWINP
     file. Weight window lower bounds are stored on a structured mesh. Only
@@ -1509,7 +1507,7 @@
     
         self.nc = [len(self.cm[0]), len(self.cm[1]), len(self.cm[2])]
         self.nf = [sum(self.fm[0]), sum(self.fm[1]), sum(self.fm[2])]
-=======
+
 class meshtal:
 
     def __init__(self, FileName = None, LineCount = 1):
@@ -1579,6 +1577,4 @@
                 break
             
         self.linecount = LineCount
-        return True
-
->>>>>>> 9b4534b3
+        return True