--- conflicted
+++ resolved
@@ -1897,16 +1897,11 @@
         Maps integer tally numbers to iterables containing four strs, the
         results tag name, the relative error tag name, the total results
         tag name, and the total relative error tag name. If tags is None
-<<<<<<< HEAD
         the tags are named 'x_result', 'x_rel_error', 'x_result_total', 
         'x_rel_error_total' where x is n or p for neutrons or photons.
     mesh_mats : bool
          If false, Meshtally objects will be created without PyNE material
          objects. 
-=======
-        the tags are named 'x_result', 'x_rel_error', 'x_result_total',
-        or 'x_rel_error_total' where x is n or p for neutrons or photons.
->>>>>>> 90be3748
     """
 
     def __init__(self, filename, tags=None, mesh_mats=False):
