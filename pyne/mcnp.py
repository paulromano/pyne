--- conflicted
+++ resolved
@@ -27,17 +27,12 @@
 from binaryreader import _BinaryReader, _FortranRecord
 
 # Mesh specific imports
-<<<<<<< HEAD
-from itaps import iMesh
-from pyne.mesh import Mesh, StatMesh
-=======
 try:
     from itaps import iMesh
     from pyne.mesh import Mesh, StatMesh, MeshError
 except ImportError:
     warnings.warn("the PyTAPS optional dependency could not be imported. "
-            "Some aspects of the mcnp module may be incomplete.", ImportWarning)
->>>>>>> e875b7e0
+                  "Some aspects of the mcnp module may be incomplete.", ImportWarning)
 
 class Mctal(object):
     def __init__(self):
